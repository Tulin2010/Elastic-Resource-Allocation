"""Additional functions"""

from __future__ import annotations

import re
import pickle
import sys
from enum import Enum, auto
from random import choice, getstate as random_state
from typing import Iterable, Dict, Union, List, Tuple, TypeVar

import matplotlib.pyplot as plt
from docplex.cp.solution import CpoSolveResult

from core.job import Job
from core.model import ModelDist
from core.server import Server

T = TypeVar('T')


def rand_list_max(args: Iterable[T], key=None) -> T:
    """
    Finds the maximum value in a list of values, if multiple values are all equal then choice a random value
    :param args: A list of values
    :param key: The key value function
    :return: A random maximum value
    """
    solution = []
    value = None

    for arg in args:
        arg_value = arg if key is None else key(arg)

        if arg_value is None or arg_value > value:
            solution = [arg]
            value = arg_value
        elif arg_value == value:
            solution = [arg]

    return choice(solution)


def load_args() -> Dict[str, Union[str, int]]:
    """
    Gets all of the arguments and places in a dictionary
    :return: All of the arguments in a dictionary
    """
    assert len(sys.argv) == 5, "Args: {}".format(sys.argv)
    assert sys.argv[2].isdigit(), "Jobs: {}".format(sys.argv[2])
    assert sys.argv[3].isdigit(), "Servers: {}".format(sys.argv[3])
    assert sys.argv[4].isdigit(), "Repeat: {}".format(sys.argv[4])

    return {
        'model': 'models/' + sys.argv[1] + '.json',
        'jobs': int(sys.argv[2]),
        'servers': int(sys.argv[3]),
        'repeat': int(sys.argv[4])
    }


def results_filename(test_name: str, model_dist: ModelDist, repeat: int = None) -> str:
    """
    Generates the save filename for testing results
    :param test_name: The test name
    :param model_dist: The model distribution
    :param repeat: The repeat number
    :return: The concatenation of the test name, model distribution name and the repeat
    """
    if repeat is None:
        return '{}_{}.json'.format(test_name, model_dist)
    else:
        return '{}_{}_{}.json'.format(test_name, model_dist, repeat)


def analysis_filename(test_name: str, axis: str) -> str:
    """
    Generates the save filename for Analysis plot results
    :param test_name: The test name
    :param axis: The axis name
    :return: The concatenation of the test name and the axis
    """
    return '{}_{}'.format(test_name, axis.lower().replace(" ", "_"))


def print_job_values(job_values: List[Tuple[Job, float]]):
    """
    Print the job utility values
    :param job_values: A list of tuples with the job and its value
    """
    print("\t\tJobs")
    max_job_name_len = max(len(job.name) for job, value in job_values) + 1
    print("{:<{name_len}}| Value | Storage | Compute | models | Value | Deadline "
          .format("Id", name_len=max_job_name_len))
    for job, value in job_values:
        # noinspection PyStringFormat
        print("{:<{name_len}}|{:^7.3f}|{:^9}|{:^9}|{:^8}|{:^7.1f}|{:^8}"
              .format(job.name, value, job.required_storage, job.required_computation,
                      job.required_results_data, job.value, job.deadline, name_len=max_job_name_len))
    print()


def print_job_allocation(jobs: List[Job]):
    """
    Prints the job allocation resource speeds
    :param jobs: List of jobs
    """
    print("Job Allocation")
    max_job_name_len = max(len(job.name) for job in jobs) + 1
    for job in jobs:
        if job.running_server:
            print("Job {:<{name_len}} - Server {}, loading: {}, compute: {}, sending: {}"
                  .format(job.name, job.running_server.name, job.loading_speed, job.compute_speed, job.sending_speed,
                          name_len=max_job_name_len))
        else:
            print("Job {} - None".format(job.name))


def allocate(job: Job, loading: int, compute: int, sending: int, server: Server, price: float = 0):
    """
    Allocate a job to a server
    :param job: The job
    :param loading: The loading speed
    :param compute: The compute speed
    :param sending: The sending speed
    :param server: The server
    :param price: The price
    """
    job.allocate(loading, compute, sending, server, price)
    server.allocate_job(job)


def list_item_replacement(lists: List[T], old_item: T, new_item: T):
    """
    Replace the item in the list
    :param lists: The list
    :param old_item: The item to remove
    :param new_item: The item to append
    """
    lists.remove(old_item)
    lists.append(new_item)


def list_copy_remove(lists: List[T], item: T) -> List[T]:
    """
    Copy the list and remove an item
    :param lists: The list
    :param item: The item to remove
    :return: The copied list without the item
    """
    list_copy = lists.copy()
    list_copy.remove(item)
    return list_copy


def save_random_state(filename):
    """
    Save the random state to the filename
    :param filename: The filename to save the state to
    """
    with open(filename, 'w') as file:
        pickle.dumps(file, random_state())


def print_model_solution(model_solution: CpoSolveResult):
    """
    Print the model solution information
    :param model_solution: The model solution
    """
    print("Solve status: {}, Fail status: {}".format(model_solution.get_solve_status(),
                                                     model_solution.get_fail_status()))
    print("Search status: {}, Stop Cause: {}, Solve Time: {} secs".format(model_solution.get_search_status(),
                                                                          model_solution.get_stop_cause(),
                                                                          round(model_solution.get_solve_time(), 2)))


def print_model(jobs: List[Job], servers: List[Server]):
    """
    Print the model
    :param jobs: The list of jobs
    :param servers: The list of servers
    """
    print("Job Name | Storage | Computation | Results Data | Value | Loading | Compute | Sending | Deadline | Price")
    for job in jobs:
        print("{:^9s}|{:^9d}|{:^13d}|{:^14d}|{:^7.1f}|{:^9d}|{:^9d}|{:^9d}|{:^10d}| {:.2f}"
              .format(job.name, job.required_storage, job.required_computation, job.required_results_data, job.value,
                      job.loading_speed, job.compute_speed, job.sending_speed, job.deadline, job.price))

    print("\nServer Name | Storage | Computation | Bandwidth | Allocated Jobs")
    for server in servers:
        print("{:^12s}|{:^9d}|{:^13d}|{:^11d}| {}".format(server.name, server.max_storage, server.max_computation,
                                                          server.max_bandwidth,
                                                          ', '.join([job.name for job in server.allocated_jobs])))


# noinspection LongLine
def decode_filename(folder: str, encoded_file: str) -> Tuple[str, str, str]:
    """
    Decodes the filename to recover the file location, the model name and the greedy name
    :param folder: The data folder
    :param encoded_file: The encoded filename
    :return: Tuple of the location of the file and the model type
    """
    return "../results/{}/{}.json".format(folder, encoded_file), \
           re.findall(r"j\d+_s\d+", encoded_file)[0].replace("_", " ").replace("s", "Servers: ").replace("j", "Jobs: "), \
           encoded_file.replace(re.findall(r"_j\d+_s\d+_0", encoded_file)[0], "")


class ImageFormat(Enum):
    """
    Image format
    """
    EPS = auto()
    PNG = auto()
    PDF = auto()
    BOTH = auto()
    NONE = auto()


def save_plot(name: str, test_name: str, additional: str = "", image_format: ImageFormat = ImageFormat.NONE, lgd=None):
    """
    Saves the plot to a file of the particular image format
    :param name: The plot name
    :param test_name: The test name
    :param additional: Additional information to add to the filename
    :param image_format: The image format
    :param lgd: The legend to be added to the plot when saved
    """
    if lgd:
        lgd = (lgd, )
    if image_format == ImageFormat.EPS:
        filename = '../figures/{}/eps/{}{}.eps'.format(test_name, name, additional)
        print("Save file location: " + filename)
        plt.savefig(filename, format='eps', dpi=1000, bbox_extra_artists=lgd, bbox_inches='tight')
    elif image_format == ImageFormat.PNG:
        filename = '../figures/{}/png/{}{}.png'.format(test_name, name, additional)
        print("Save file location: " + filename)
        plt.savefig(filename, format='png', bbox_extra_artists=lgd, bbox_inches='tight')
    elif image_format == ImageFormat.BOTH:
<<<<<<< HEAD
        save_plot(name, test_name, additional, ImageFormat.EPS, lgd)
        save_plot(name, test_name, additional, ImageFormat.PNG, lgd)
=======
        save_plot(name, test_name, additional, ImageFormat.EPS)
        save_plot(name, test_name, additional, ImageFormat.PNG)
    elif image_format == ImageFormat.PDF:
        filename = '../figures/{}/eps/{}{}.pdf'.format(test_name, name, additional)
        print("Save file location: " + filename)
        plt.savefig(filename, format='pdf')
>>>>>>> 2fb8f742
<|MERGE_RESOLUTION|>--- conflicted
+++ resolved
@@ -237,14 +237,9 @@
         print("Save file location: " + filename)
         plt.savefig(filename, format='png', bbox_extra_artists=lgd, bbox_inches='tight')
     elif image_format == ImageFormat.BOTH:
-<<<<<<< HEAD
         save_plot(name, test_name, additional, ImageFormat.EPS, lgd)
         save_plot(name, test_name, additional, ImageFormat.PNG, lgd)
-=======
-        save_plot(name, test_name, additional, ImageFormat.EPS)
-        save_plot(name, test_name, additional, ImageFormat.PNG)
     elif image_format == ImageFormat.PDF:
         filename = '../figures/{}/eps/{}{}.pdf'.format(test_name, name, additional)
         print("Save file location: " + filename)
-        plt.savefig(filename, format='pdf')
->>>>>>> 2fb8f742
+        plt.savefig(filename, format='pdf')