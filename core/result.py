--- conflicted
+++ resolved
@@ -1,11 +1,8 @@
 """Result from the greedy algorithm"""
 
 from __future__ import annotations
-<<<<<<< HEAD
-=======
 from typing import List, Tuple, Dict
 from operator import attrgetter
->>>>>>> d328d1f0
 
 from typing import List
 
@@ -25,7 +22,6 @@
 
         # General total information
         self.sum_value = sum(sum(job.value for job in server.allocated_jobs) for server in servers)
-<<<<<<< HEAD
         self.data['sum value'] = self.sum_value
         self.data['percentage value'] = round(sum(job.value for job in jobs if job.running_server) /
                                               sum(job.value for job in jobs), 3)
@@ -60,156 +56,10 @@
             self.data['price change'] = {server.name: server.price_change for server in servers}
 
     def store(self, **kwargs):
-=======
-        self.percentage_value = round(sum(job.value for job in jobs if job.running_server) / sum(job.value for job in jobs), 3)
-        self.percentage_jobs = round(sum(1 for job in jobs if job.running_server) / len(jobs), 3)
-
-        self.total_price = sum(job.price for job in jobs)
-
-        self.server_storage_usage = [1 - server.available_storage / server.max_storage for server in servers]
-        self.server_computation_usage = [1 - server.available_computation / server.max_storage for server in servers]
-        self.server_bandwidth_usage = [1 - server.available_bandwidth / server.max_bandwidth for server in servers]
-
-    def store(self) -> Dict[str, float]:
->>>>>>> d328d1f0
         """
         Returns the results values for storage
         :return: The results values
         """
-<<<<<<< HEAD
         for key, value in kwargs.items():
             self.data[key] = value
-        return self.data
-=======
-        data = {'sum value': self.sum_value,
-                'percentage value': self.percentage_value,
-                'percentage jobs': self.percentage_jobs,
-                'server storage usage': self.server_storage_usage,
-                'server computation usage': self.server_computation_usage,
-                'server bandwidth usage': self.server_bandwidth_usage}
-        if self.solve_time is not None:
-            data['solve time'] = self.solve_time
-        if self.show_money:
-            data['total price'] = self.total_price
-        return data
-
-    def print(self, servers: List[Server]):
-        """
-        Prints the results data
-        :param servers: The list of servers
-        """
-        print("Algorithm {}".format(self.algorithm_name))
-        if self.show_money:
-            print("Total money: {}, percentage jobs: {.3f}\n".format(self.total_price, self.percentage_jobs))
-        else:
-            print("Total utility: {}, Percentage utility: {:.3f}, percentage jobs: {:.3f}\n"
-                  .format(self.sum_value, self.percentage_value, self.percentage_jobs))
-
-        for server in servers:
-            if self.show_money:
-                print("Server - {}:  Revenue - {}".format(server.name, sum(job.price for job in server.allocated_jobs)))
-            else:
-                print("Server - {}:  Value - {}".format(server.name, sum(job.value for job in server.allocated_jobs)))
-            print("\tStorage used: {:.3f}"
-                  .format(sum(job.loading_speed for job in server.allocated_jobs) / server.max_storage))
-            print("\tComputation used: {:.3f}"
-                  .format(sum(job.compute_speed for job in server.allocated_jobs) / server.max_computation))
-            print("\tBandwidth used: {:.3f}"
-                  .format(sum(job.sending_speed for job in server.allocated_jobs) / server.max_bandwidth))
-
-            max_job_id_len = max(len(job.name) for job in server.allocated_jobs)+1
-            print("\tJob |{:^{id_len}}| Loading | Compute | Sending".format("Id", id_len=max_job_id_len))
-            for job in server.allocated_jobs:
-                print("\t\t|{:<{id_len}}|{:^9}|{:^9}|{:^8}"
-                      .format(job.name, job.loading_speed, job.compute_speed, job.sending_speed, id_len=max_job_id_len))
-            print()
-
-
-class IterativeResult(Result):
-    """An iterative results"""
-
-    def __init__(self, algorithm_name: str, jobs: List[Job], servers: List[Server],
-                 iteration_price: List[float], iterative_value: List[float]):
-        super().__init__(algorithm_name, jobs, servers)
-
-        self.iterative_price = iteration_price
-        self.iterative_value = iterative_value
-
-    def store(self) -> Dict[str, float]:
-        """
-        
-        :return:
-        """
-        data = super().store()
-        data['iterations'] = len(self.iterative_price)
-        return data
-
-
-class AlgorithmResults(object):
-    """
-    A class on the algorithm results
-    where the mean and standard deviation of the result's utility, percentage utility and percentage jobs
-    """
-
-    def __init__(self, results: List[Result], optimal_results: List[Result]):
-        self.algorithm_name = results[0].algorithm_name
-
-        self.utility = (float(result.sum_value) for result in results)
-        self.percentage_utility = (float(result.percentage_value) for result in results)
-        self.percentage_jobs = (float(result.percentage_jobs) for result in results)
-
-        self.mean_utility = np.mean([result.sum_value for result in results])
-        self.std_utility = np.std([result.percentage_value - optimal.percentage_value
-                                   for result, optimal in zip(results, optimal_results)])
-        self.mean_percentage_utility = np.mean([result.percentage_value for result in results])
-        self.std_percentage_utility = np.std([result.percentage_value - optimal.percentage_value
-                                              for result, optimal in zip(results, optimal_results)])
-        self.mean_percentage_jobs = np.mean([result.percentage_jobs for result in results])
-        self.std_percentage_jobs = np.std([result.percentage_value - optimal.percentage_value
-                                           for result, optimal in zip(results, optimal_results)])
-
-
-def print_job_values(job_values: List[Tuple[Job, float]]):
-    """
-    Print the job utility values
-    :param job_values: A list of tuples with the job and its value
-    """
-    print("\t\tJobs")
-    max_job_id_len = max(len(job.name) for job, value in job_values)+1
-    print("{:<{id_len}}| Value | Storage | Compute | models | Value | Deadline ".format("Id", id_len=max_job_id_len))
-    for job, value in job_values:
-        # noinspection PyStringFormat
-        print("{:<{id_len}}|{:^7.3f}|{:^9}|{:^9}|{:^8}|{:^9.3f}|{:^10}"
-              .format(job.name, value, job.required_storage, job.required_computation,
-                      job.required_results_data, job.value, job.deadline, id_len=max_job_id_len))
-    print()
-
-
-def print_job_allocation(job: Job, allocated_server: Server, s: int, w: int, r: int):
-    """
-    Prints the job allocation
-    :param job: The job
-    :param allocated_server: The server
-    :param s: The loading speed
-    :param w: The compute speed
-    :param r: The sending speed
-    """
-    print("Job {} - Server {}, loading speed: {}, compute speed: {}, sending speed: {}"
-          .format(job.name, allocated_server.name, s, w, r))
-
-
-def print_repeat_results(results: List[AlgorithmResults]):
-    """
-    Print repeat results
-    :param results: A list of results
-    """
-    ordered_results = sorted(results, key=attrgetter('mean_utility'))
-    print("Algorithm Results")
-    print("  Utility   | Percent Utility | Percent Jobs | Name")
-    print(" Mean | Std |   Mean   | Std  |  Mean  | Std | ")
-    for result in ordered_results:
-        print("{:6f}|{:5f}|{:10f}|{:6f}|{:6f}|{:5f}|{}"
-              .format(result.mean_utility, result.std_utility,
-                      result.mean_percentage_utility, result.std_percentage_utility,
-                      result.mean_percentage_jobs, result.std_percentage_jobs, result.algorithm_name))
->>>>>>> d328d1f0
+        return self.data