
*.pyc

.idea/codeStyles/codeStyleConfig.xml
.idea/excel_internship.iml
.idea/inspectionProfiles/profiles_settings.xml
.idea/misc.xml
.idea/modules.xml
.idea/vcs.xml
.idea/.gitignore

<<<<<<< HEAD
report/*
=======
# PyInstaller
#  Usually these files are written by a python script from a template
#  before PyInstaller builds the exe, so as to inject date/other infos into it.
*.manifest
*.spec

# Installer logs
pip-log.txt
pip-delete-this-directory.txt

# Unit test / coverage reports
htmlcov/
.tox/
.nox/
.coverage
.coverage.*
.cache
nosetests.xml
coverage.xml
*.cover
.hypothesis/
.pytest_cache/

# Translations
*.mo
*.pot

# Django stuff:
*.log
local_settings.py
db.sqlite3
db.sqlite3-journal

# Flask stuff:
instance/
.webassets-cache

# Scrapy stuff:
.scrapy

# Sphinx documentation
docs/_build/

# PyBuilder
target/

# Jupyter Notebook
.ipynb_checkpoints

# IPython
profile_default/
ipython_config.py

# pyenv
.python-version

# pipenv
#   According to pypa/pipenv#598, it is recommended to include Pipfile.lock in version control.
#   However, in case of collaboration, if having platform-specific dependencies or dependencies
#   having no cross-platform support, pipenv may install dependencies that don't work, or not
#   install all needed dependencies.
#Pipfile.lock

# celery beat schedule file
celerybeat-schedule

# SageMath parsed files
*.sage.py

# Environments
.env
.venv
env/
venv/
ENV/
env.bak/
venv.bak/

# Spyder project settings
.spyderproject
.spyproject

# Rope project settings
.ropeproject

# mkdocs documentation
/site

# mypy
.mypy_cache/
.dmypy.json
dmypy.json

# Pyre type checker
.pyre/

# Latex for the report
/report/static_resource_allocation.aux
/report/static_resource_allocation.bbl
/report/static_resource_allocation.blg
/report/static_resource_allocation.synctex.gz
/report/static_resource_allocation.log

.idea/
out/

# Latex for tehe paper
/aamas/ammas20.aux
/aamas/ammas20.bbl
/aamas/ammas20.blg
/aamas/ammas20.log
/aamas/ammas20.out
/aamas/ammas20.synctex.gz
>>>>>>> d328d1f0
<|MERGE_RESOLUTION|>--- conflicted
+++ resolved
@@ -1,17 +1,34 @@
+# Created by .ignore support plugin (hsz.mobi)
+### Python template
+# Byte-compiled / optimized / DLL files
+__pycache__/
+*.py[cod]
+*$py.class
 
-*.pyc
+# C extensions
+*.so
 
-.idea/codeStyles/codeStyleConfig.xml
-.idea/excel_internship.iml
-.idea/inspectionProfiles/profiles_settings.xml
-.idea/misc.xml
-.idea/modules.xml
-.idea/vcs.xml
-.idea/.gitignore
+# Distribution / packaging
+.Python
+build/
+develop-eggs/
+dist/
+downloads/
+eggs/
+.eggs/
+lib/
+lib64/
+parts/
+sdist/
+var/
+wheels/
+pip-wheel-metadata/
+share/python-wheels/
+*.egg-info/
+.installed.cfg
+*.egg
+MANIFEST
 
-<<<<<<< HEAD
-report/*
-=======
 # PyInstaller
 #  Usually these files are written by a python script from a template
 #  before PyInstaller builds the exe, so as to inject date/other infos into it.
@@ -124,5 +141,4 @@
 /aamas/ammas20.blg
 /aamas/ammas20.log
 /aamas/ammas20.out
-/aamas/ammas20.synctex.gz
->>>>>>> d328d1f0
+/aamas/ammas20.synctex.gz